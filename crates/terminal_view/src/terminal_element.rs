--- conflicted
+++ resolved
@@ -340,9 +340,6 @@
             wavy: flags.contains(Flags::UNDERCURL),
         });
 
-<<<<<<< HEAD
-        let weight = if flags.intersects(Flags::BOLD) {
-=======
         let strikethrough = flags
             .intersects(Flags::STRIKEOUT)
             .then(|| StrikethroughStyle {
@@ -350,8 +347,7 @@
                 thickness: Pixels::from(1.0),
             });
 
-        let weight = if flags.intersects(Flags::BOLD | Flags::DIM_BOLD) {
->>>>>>> b77d452b
+        let weight = if flags.intersects(Flags::BOLD) {
             FontWeight::BOLD
         } else {
             FontWeight::NORMAL
